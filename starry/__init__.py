# -*- coding: utf-8 -*-
<<<<<<< HEAD
from .starry_version import __version__
=======
__version__ = "1.0.0.dev6"

# Was `starry` imported from setup.py?
try:
    __STARRY_SETUP__
except NameError:
    __STARRY_SETUP__ = False
>>>>>>> 14a783af

# Is this a docs run?
try:
    __STARRY_DOCS__
except NameError:
    __STARRY_DOCS__ = False

# Force double precision
import theano.tensor as tt

<<<<<<< HEAD
tt.config.floatX = "float64"
=======
# Import all modules
if not __STARRY_SETUP__:
    import os

    PACKAGEDIR = os.path.abspath(os.path.dirname(__file__))

    # Force double precision
    import theano.tensor as tt

    tt.config.floatX = "float64"
>>>>>>> 14a783af

# Set up the default config
from .configdefaults import Config

config = Config()

<<<<<<< HEAD
# Import the main interface
from . import indices, kepler, maps, sht, utils
from .maps import Map
from .kepler import Primary, Secondary, System
=======
    # Import the main interface
    from . import indices, kepler, maps, sht, utils
    from .maps import Map
    from .kepler import Primary, Secondary, System
    from . import extensions
>>>>>>> 14a783af

# Clean up the namespace
del tt
del Config<|MERGE_RESOLUTION|>--- conflicted
+++ resolved
@@ -1,15 +1,6 @@
 # -*- coding: utf-8 -*-
-<<<<<<< HEAD
+
 from .starry_version import __version__
-=======
-__version__ = "1.0.0.dev6"
-
-# Was `starry` imported from setup.py?
-try:
-    __STARRY_SETUP__
-except NameError:
-    __STARRY_SETUP__ = False
->>>>>>> 14a783af
 
 # Is this a docs run?
 try:
@@ -17,42 +8,38 @@
 except NameError:
     __STARRY_DOCS__ = False
 
+import os
+
+PACKAGEDIR = os.path.abspath(os.path.dirname(__file__))
+
 # Force double precision
 import theano.tensor as tt
 
-<<<<<<< HEAD
 tt.config.floatX = "float64"
-=======
-# Import all modules
-if not __STARRY_SETUP__:
-    import os
-
-    PACKAGEDIR = os.path.abspath(os.path.dirname(__file__))
-
-    # Force double precision
-    import theano.tensor as tt
-
-    tt.config.floatX = "float64"
->>>>>>> 14a783af
 
 # Set up the default config
 from .configdefaults import Config
 
 config = Config()
 
-<<<<<<< HEAD
 # Import the main interface
 from . import indices, kepler, maps, sht, utils
 from .maps import Map
 from .kepler import Primary, Secondary, System
-=======
-    # Import the main interface
-    from . import indices, kepler, maps, sht, utils
-    from .maps import Map
-    from .kepler import Primary, Secondary, System
-    from . import extensions
->>>>>>> 14a783af
 
 # Clean up the namespace
 del tt
-del Config+del Config
+
+__all__ = [
+    "__version__",
+    "indices",
+    "kepler",
+    "maps",
+    "sht",
+    "utils",
+    "Map",
+    "Primary",
+    "Secondary",
+    "System",
+]