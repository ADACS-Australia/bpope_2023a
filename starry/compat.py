--- conflicted
+++ resolved
@@ -8,8 +8,7 @@
 from aesara_theano_fallback.tensor import slinalg
 from aesara_theano_fallback.graph import basic, op, params_type, fg
 from inspect import getmro
-<<<<<<< HEAD
-=======
+
 
 if USE_AESARA:
     from aesara.scan.utils import until as scan_until
@@ -18,8 +17,8 @@
         from theano.scan.utils import until as scan_until
     except ModuleNotFoundError:
         from theano.scan_module.scan_utils import until as scan_until
->>>>>>> bcd85b00
 
+        
 __all__ = [
     "theano",
     "tt",
@@ -92,17 +91,10 @@
             model = pm.Model.get_context()
 
         def get_val(x):
-<<<<<<< HEAD
-            if Node not in getmro(type(x)):
-                return x
-            else:
-                return pmx.eval_in_model(x, model=model, point=point)
-=======
             if is_tensor(x):
                 return pmx.eval_in_model(x, model=model, point=point)
             else:
                 return x
->>>>>>> bcd85b00
 
     else:
 
@@ -110,17 +102,7 @@
 
         def get_val(x):
 
-<<<<<<< HEAD
-            if Node not in getmro(type(x)):
-
-                # If it's not a tensor type, we don't
-                # have to do anything!
-                return x
-
-            try:
-=======
             if is_tensor(x):
->>>>>>> bcd85b00
 
                 try:
 
