--- conflicted
+++ resolved
@@ -1,11 +1,7 @@
 # -*- coding: utf-8 -*-
 from . import config, legacy
 from ._constants import *
-<<<<<<< HEAD
-from ._core import OpsYlm, OpsLD, OpsReflected, OpsRV, OpsOblate, math
-=======
-from ._core import OpsYlm, OpsLD, OpsReflected, OpsRV, OpsDoppler, math
->>>>>>> bcd85b00
+from ._core import OpsYlm, OpsLD, OpsReflected, OpsRV, OpsOblate, OpsDoppler, math
 from ._core.utils import is_tensor
 from ._indices import integers, get_ylm_inds, get_ul_inds, get_ylmw_inds
 from ._plotting import (
@@ -39,11 +35,8 @@
     "LimbDarkenedBase",
     "RVBase",
     "ReflectedBase",
-<<<<<<< HEAD
     "OblateBase",
-=======
-    "DopplerBase",
->>>>>>> bcd85b00
+    "DopplerBase"
 ]
 
 
@@ -433,18 +426,6 @@
 
         """
         # Get kwargs
-<<<<<<< HEAD
-        cmap = kwargs.get("cmap", "plasma")
-        grid = kwargs.get("grid", True)
-        interval = kwargs.get("interval", 75)
-        file = kwargs.get("file", None)
-        html5_video = kwargs.get("html5_video", True)
-        dpi = kwargs.get("dpi", None)
-        figsize = kwargs.get("figsize", None)
-        bitrate = kwargs.get("bitrate", None)
-        colorbar = kwargs.get("colorbar", False)
-        ax = kwargs.get("ax", None)
-=======
         get_val = evaluator(**kwargs)
         cmap = kwargs.pop("cmap", "plasma")
         grid = kwargs.pop("grid", True)
@@ -459,7 +440,6 @@
         colorbar_size = kwargs.pop("colorbar_size", "5%")
         colorbar_pad = kwargs.pop("colorbar_pad", 0.05)
         ax = kwargs.pop("ax", None)
->>>>>>> bcd85b00
         if ax is None:
             custom_ax = False
         else:
@@ -2963,12 +2943,8 @@
     a :doc:`spherical harmonic map <SphericalHarmonicMap>`. If ``rv`` is True,
     instantiates a :doc:`radial velocity map <RadialVelocityMap>` map,
     if ``reflected`` is True, instantiates a :doc:`reflected light map
-<<<<<<< HEAD
     <ReflectedLightMap>`, or if ``oblate`` is True, instantiates an
     :doc:`oblate map <OblateMap>`. Otherwise, if ``ydeg`` is zero,
-=======
-    <ReflectedLightMap>`. Otherwise, if ``ydeg`` is zero,
->>>>>>> bcd85b00
     instantiates a :doc:`limb darkened map <LimbDarkenedMap>`.
 
     Args:
@@ -3052,15 +3028,9 @@
         fdeg = 0
 
     # Ensure we're not doing a combo
-<<<<<<< HEAD
     if np.count_nonzero([rv, reflected, oblate]) > 1:
         raise NotImplementedError(
             "Combinations of `rv`, `reflected`, and `oblate` not yet implemented."
-=======
-    if np.count_nonzero([rv, reflected]) > 1:
-        raise NotImplementedError(
-            "Combinations of `rv` and `reflected` not yet implemented."
->>>>>>> bcd85b00
         )
 
     # Construct the class
